--- conflicted
+++ resolved
@@ -321,7 +321,12 @@
             let rtx_max_packet_count = max_retain;
             // TODO: Make max duration configurable.
             let rtx_max_duration = Duration::from_secs(3);
-            PacketizingBuffer::new(codec.into(), max_retain, rtx_max_packet_count, rtx_max_duration)
+            PacketizingBuffer::new(
+                codec.into(),
+                max_retain,
+                rtx_max_packet_count,
+                rtx_max_duration,
+            )
         });
 
         trace!(
@@ -551,7 +556,7 @@
         if matches!(next.body, NextPacketBody::Regular { .. }) {
             if let Some(buffer_tx) = self.buffers_tx.get_mut(&pt) {
                 if let Some(pkt) = buffer_tx.take_next(now) {
-                    buffer_tx.cache_sent(seq_no, pkt, now);    
+                    buffer_tx.cache_sent(seq_no, pkt, now);
                 }
             }
         }
@@ -564,11 +569,7 @@
 
         Some(PolledPacket {
             header,
-<<<<<<< HEAD
-            twcc_seq_no: seq_no,
-=======
-            seq_no: next.seq_no,
->>>>>>> 16282536
+            seq_no,
             is_padding,
             payload_size: body_len,
         })
@@ -676,7 +677,6 @@
         //  In rtp_mode, we just use the incoming sequence number.
         let wanted = pkt.rtp_mode_header.as_ref().map(|h| h.sequence_number);
         let seq_no = source.next_seq_no(now, wanted);
-
 
         Some(NextPacket {
             pt,
